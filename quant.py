# -*- coding: utf-8 -*-

import numpy as np, math, operator
import time

# Fixed-point Weight Approximation. 
# Minimize the MSE quantization error to find the optimal quantization scales
# Given quantization scale, round-off is used for fixed-point quantization
def fwa(W, bitwidth):
    max_val = 2**(bitwidth-1) - 1
    alpha = np.abs(W).max(axis=1) / max_val
    alpha_old = alpha*1.1
    while(np.linalg.norm(alpha-alpha_old)>1e-9):
        q = W / alpha[:, np.newaxis]
        q = np.round(q)
        q = np.clip(q, -max_val, max_val)
        alpha_old = alpha
        alpha = np.sum(W*q, axis=1) / np.sum(q*q, axis=1)
    return q, alpha

# Split low-bit weight integers into a list of ternary weights.
def split(Q, bitwidth):
    Q_sign = np.sign(Q)
    Q_abs = np.abs(Q)
    B_sav = []
    for idx in range(bitwidth-1):
        B = (Q_abs - Q_abs.astype(np.int)//2*2) # get current last bit
        B *= Q_sign
        B_sav.append(B)
        Q_abs = (Q_abs.astype(np.int)//2).astype(np.float32) # Q_abs >> 1

    # B_sum = get_int_B(B_sav[::-1])
    # assert((B_sum*4-Q).sum()==0)

    return B_sav[::-1]


# optimal fixed-point weight approximation
# Minimize weight matrix reconstruction error using bit-split strategy. 
# Given quantization scale, we find the 'optimal' low-bit weights that minimize the weight quantization error (instead of using round-off).
# Initialized by "fwa".
def ofwa(W, bitwidth, max_epoch=50):
    assert(bitwidth >= 3)
    Q, alpha = fwa(W, bitwidth)
    B_sav = split(Q, bitwidth)
    ########
    # NOTE: the position of the decimal point is not at the end. E.g. 4-bit fixed-point numbers could be something like:
    # +1.01, -0.11, +1.10, ... instead of +101, -011, +110, ... .
    alpha *= (2**(bitwidth-2))  
    ########

    ### iterative optimization
    [m, n] = W.shape
    for _ in range(max_epoch):
        print(_)
        alpha_old = np.copy(alpha)
        B_sum = get_int_B(B_sav)
        # given Ws, optimize alpha
        alpha = np.sum(W*B_sum, axis=1) / np.sum(B_sum*B_sum, axis=1)

        if np.linalg.norm(alpha_old-alpha) <= 1e-9:
            break
        # given alpha, optimize Ws
        for bit in range(bitwidth-1):
            W_res = W - get_int_B_exclusive(B_sav, bit) * alpha[:, np.newaxis]
            B = get_ot_given_a(W_res*(2**bit), alpha)
            B_sav[bit] = B

    B_sum = get_int_B(B_sav)

    return B_sav, B_sum, alpha

# ofwa with response reconstruction.
# Minimize activation matrix reconstruction error using bit-split strategy. 
# Initialized by "ofwa".
def ofwa_rr(X, Y, B_sav, alpha, bitwidth, max_epoch=100):

    '''
    # X: K,C,d,d
    # Y: K,M
    # B: M,N    M kernels

    objective:
    min(Y-XWA)^2
    '''
    # X: K,N   (N=C*d*d)
    X = X.reshape(X.shape[0], -1)
    K, N = X.shape

    A = np.dot(X.T, X) # N,N

    for epoch in range(max_epoch):
        # given Bi, optimize alpha
        B_sum = get_int_B(B_sav)
        XB = np.dot(X, B_sum.T) # k,m
        alpha = np.einsum("ij,ij->j", Y, XB)
        alpha = alpha / np.einsum("ij,ij->j", XB, XB)

        # given alpha, optimize Bi
        for bit in range(bitwidth-1):
            B = B_sav[bit]
            B_others = get_int_B_exclusive(B_sav, bit) * alpha[:, np.newaxis]
            Y_res = Y - np.dot(X, B_others.T)

            T = np.dot(Y_res.T, X) # M,N
            ## fix alpha, optimize B
            # parallel degree: M
            for n in range(N):
                B[:, n] = 0
                ABn = np.dot(A[n], B.T)
                lump = 2 * (ABn * (alpha/(2**bit))- T[:, n]) # M
                B[:, n] = -np.sign(lump)
                B[np.abs(lump) < (alpha/(2**bit)) * A[n,n], n] = 0

    B_sum = get_int_B(B_sav)

    return B_sum, alpha

<<<<<<< HEAD
def ofwa_rr_dw(X, Y, B_sav, alpha, bitwidth, max_epoch=100):

    '''
    # X: K,M,d,d
    # Y: K,M
    # B: M,N    M kernels

    objective:
    min(Y-XWA)^2
    '''
    # X: M,K,9   (N=d*d)
    X = np.transpose(X.reshape(X.shape[0], X.shape[1], -1), (1, 0, 2)) # M, K, 9
    As = np.matmul(np.transpose(X, (0, 2, 1)), X) # M, 9, 9

    alpha_bk = alpha
    for epoch in range(max_epoch):
        # given Bi, optimize alpha
        B_sum = get_int_B(B_sav)
        XB = np.matmul(X, np.expand_dims(B_sum, axis=2)) # M, K, 1
        XB = np.squeeze(XB, axis=2) # M, K
        XB = XB.T

        alpha = np.einsum("ij,ij->j", Y, XB)
        alpha = alpha / np.einsum("ij,ij->j", XB, XB)
        nan_pos = np.isnan(alpha)
        alpha[nan_pos] = alpha_bk[nan_pos]

        # given alpha, optimize Bi
        for bit in range(bitwidth-1):
            B = B_sav[bit]
            B_others = get_int_B_exclusive(B_sav, bit) * alpha[:, np.newaxis]
            Y_res = Y - np.squeeze(np.matmul(X, np.expand_dims(B_others, axis=2)), axis=2).T # Y_res = Y - np.dot(X, B_others.T)

            T = np.squeeze(np.matmul(np.expand_dims(Y_res.T, axis=1), X), axis=1) #T = np.dot(Y_res.T, X) # M,N
            ## fix alpha, optimize B
            # parallel degree: M
            for n in range(9): # N=9
                B[:, n] = 0
                ABn = np.diagonal(np.dot(As[:,n], B.T)) # M #ABn = np.dot(A[n], B.T)
                lump = 2 * (ABn * (alpha/(2**bit))- T[:, n]) # M
                B[:, n] = -np.sign(lump)

                B[np.abs(lump) < (alpha/(2**bit)) * As[:,n,n], n] = 0

    B_sum = get_int_B(B_sav)

    return B_sum, alpha

=======
# Stitch a list of ternary vectors into a integer vectors.
>>>>>>> a026cd8a
def get_int_B(B_sav):
    B_sum = B_sav[0].copy()
    for idx in range(1, len(B_sav)):
        B_sum += B_sav[idx] / (2**idx)
    return B_sum

# Stitch a list of ternary vectors into a integer vectors. The i-th bit is excluded.
# NOTE: the position of the decimal point is not at the end. E.g. 4-bit fixed-point numbers could be something like:
# +1.01, -0.11, +1.10, ... instead of +101, -011, +110, ... .
def get_int_B_exclusive(B_sav, bit):
    mask = [1.0]*len(B_sav)
    mask[bit] = 0
    B_sum = B_sav[0] * mask[0]
    for idx in range(1, len(B_sav)):
        B_sum += B_sav[idx] * mask[idx] / (2**idx)
    return B_sum

# Get the optimal ternary vector, given the quantization scale alpha
def get_ot_given_a(W, alpha):
    [m, n] = W.shape
    B=W.copy()
    B=(B>=0).astype(np.float32)*2-1
    abs_W2 = np.abs(W) * 2
    B[abs_W2<alpha[:, np.newaxis]] = 0

    return B
<|MERGE_RESOLUTION|>--- conflicted
+++ resolved
@@ -116,7 +116,6 @@
 
     return B_sum, alpha
 
-<<<<<<< HEAD
 def ofwa_rr_dw(X, Y, B_sav, alpha, bitwidth, max_epoch=100):
 
     '''
@@ -165,9 +164,7 @@
 
     return B_sum, alpha
 
-=======
 # Stitch a list of ternary vectors into a integer vectors.
->>>>>>> a026cd8a
 def get_int_B(B_sav):
     B_sum = B_sav[0].copy()
     for idx in range(1, len(B_sav)):
